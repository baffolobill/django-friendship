--- conflicted
+++ resolved
@@ -3,11 +3,8 @@
 
 import django
 from django.conf import settings
-<<<<<<< HEAD
 from django.utils import six
-=======
 from django.conf import global_settings
->>>>>>> c49cbbf5
 
 settings.configure(
     DATABASES={
@@ -21,16 +18,12 @@
         'friendship.tests',
     ],
     ROOT_URLCONF='friendship.urls',
-<<<<<<< HEAD
     TEST_RUNNER=('django_coverage.coverage_runner.CoverageRunner' if six.PY2
                  else 'django.test.runner.DiscoverRunner' if django.VERSION[0:2] >= (1, 6)
                  else 'django.test.simple.DjangoTestSuiteRunner'),
-=======
-    TEST_RUNNER = 'django_coverage.coverage_runner.CoverageRunner',
     MIDDLEWARE_CLASSES = global_settings.MIDDLEWARE_CLASSES + (
         'django.contrib.sessions.middleware.SessionMiddleware',
         'django.contrib.auth.middleware.AuthenticationMiddleware',)
->>>>>>> c49cbbf5
 )
 
 
